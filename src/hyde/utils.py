--- conflicted
+++ resolved
@@ -5,31 +5,24 @@
 from torch.nn.functional import pad
 
 __all__ = [
-<<<<<<< HEAD
     "add_noise_std",
-=======
     "add_noise_db",
->>>>>>> 042ca527
     "atleast_3d",
     "custom_pca_image",
     "diff",
     "diff_dim0_replace_last_row",
     "estimate_hyperspectral_noise",
-<<<<<<< HEAD
     "hysime",
     "normalize",
     "peak_snr",
-=======
-    "normalize",
     "snr",
->>>>>>> 042ca527
     "soft_threshold",
     "sure_thresh",
     "sure_soft_modified_lr2",
     "symmetric_pad",
-<<<<<<< HEAD
     "vertical_difference",
     "vertical_difference_transpose",
+    "undo_normalize",
 ]
 
 
@@ -111,9 +104,6 @@
     else:
         raise ValueError(f"noise type must be one of [poissson, additive], currently: {noise_type}")
     return img_noisy
-=======
-    "undo_normalize",
-]
 
 
 def add_noise_db(signal: torch.Tensor, noise_pow: Union[int, float]) -> torch.Tensor:
@@ -136,7 +126,6 @@
     noise = torch.zeros_like(signal).normal_(std=noise_to_add)
     print(f"Added Noise [dB]: {10 * torch.log10(torch.mean(torch.pow(noise, 2)))}")
     return noise + signal
->>>>>>> 042ca527
 
 
 def atleast_3d(image):
@@ -391,21 +380,6 @@
     return sig_subspace_dim, eigs_span_subspace
 
 
-def normalize(image: torch.Tensor, by_band=False) -> torch.Tensor:
-    if by_band:
-        out = torch.zeros_like(image)
-        for b in range(image.shape[-1]):
-            max_y = image[:, :, b].max()[0]
-            min_y = image[:, :, b].min()[0]
-            out[:, :, b] = (image[:, :, b] - min_y) / (max_y - min_y)
-    else:
-        # normalize the entire image, not based on the band
-        max_y = image.max()
-        min_y = image.min()
-        out = (image - min_y) / (max_y - min_y)
-    return out
-
-
 def peak_snr(img1: torch.Tensor, img2: torch.Tensor) -> float:
     """
     Compute the peak signal to noise ratio between two images
@@ -682,7 +656,6 @@
     return padded
 
 
-<<<<<<< HEAD
 def vertical_difference(x: torch.Tensor, n: int = 1):
     """
     Find the row differences in x. This will return a torch.Tensor of the same shape as `x`
@@ -731,7 +704,8 @@
     u2 = (x[-2]).unsqueeze(0)
     ret = torch.cat([u0, u1, u2], dim=0)
     return ret
-=======
+
+
 def undo_normalize(
     image: torch.Tensor, mins: torch.Tensor, maxs: torch.Tensor, by_band=False
 ) -> torch.Tensor:
@@ -757,5 +731,4 @@
     else:
         # normalize the entire image, not based on the band
         out = image * (maxs - mins) + mins
-    return out
->>>>>>> 042ca527
+    return out