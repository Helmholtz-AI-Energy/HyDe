from typing import Tuple

import torch
from torch.nn.functional import pad

__all__ = [
    "estimate_hyperspectral_noise",
    "soft_threshold",
    "sure_soft_modified_lr2",
<<<<<<< HEAD
    "symmetric_pad",
    "vectorize",
=======
>>>>>>> 0ac8ee37
    "vertical_difference",
    "vertical_difference_transpose",
]


def estimate_hyperspectral_noise(
    data,
    noise_type="additive",
    calculation_dtype: torch.dtype = torch.float,
):
    """
    Infer teh noise in a hyperspectral dataset. Assumes that the
    reflectance at a given band is well modelled by a linear regression
    on the remaining bands

    Parameters
    ----------
    data: torch.Tensor
        an LxN matrix with the hyperspectral data where L is the number of bands
        and N is the number of pixels
    noise_type: str, optional
        The type of noise to estimate.
        Options: ["additive", "poisson"]
        Default: "additive"
    calculation_dtype:
        Option to change the datatype for the noise calculation
        Default: torch.float

    Returns
    -------
    w: torch.Tensor
        the noise estimates for every pixel (LxN)
    r_w: torch.Tensor
        the noise correlation matrix (LxL)
    """
    # data must be a torch tensor
    if noise_type == "poisson":
        sqdat = torch.sqrt(data * (data > 0))  # prevent negative values
        u, r_u = _est_additive_noise(sqdat, calculation_dtype)  # noise estimates
        x = (sqdat - u) ^ 2  # signal estimates
        w = torch.sqrt(x) * u * 2
        r_w = (w @ torch.conj(w)) / data.shape[1]
    elif noise_type == "additive":
        w, r_w = _est_additive_noise(data, calculation_dtype)
    else:
        raise ValueError(
            f"noise_type must be one of ['additive', 'poisson'], currently {noise_type}"
        )
    return w, r_w


@torch.jit.script
def _est_additive_noise(
    subdata: torch.Tensor, calculation_dtype: torch.dtype = torch.float
) -> Tuple[torch.Tensor, torch.Tensor]:
    # estimate the additive noise in the given data with a certain precision
    eps = 1e-6
    dim0data, dim1data = subdata.shape
    subdata = subdata.to(dtype=calculation_dtype)
    w = torch.zeros(subdata.shape, dtype=calculation_dtype, device=subdata.device)
    ddp = subdata @ torch.conj(subdata).T
    hld = (ddp + eps) @ torch.eye(int(dim0data), dtype=calculation_dtype, device=subdata.device)
    ddpi = torch.eye(
        hld.shape[0], hld.shape[1], dtype=calculation_dtype, device=subdata.device
    ) @ torch.inverse(hld)
    for i in range(dim0data):
        xx = ddpi - (torch.outer(ddpi[:, i], ddpi[i, :]) / ddpi[i, i])
        # XX = RRi - (RRi(:,i)*RRi(i,:))/RRi(i,i);
        ddpa = ddp[:, i]
        # RRa = RR(:,i);
        ddpa[i] = 0.0
        # RRa(i)=0; % this remove the effects of XX(:,i)
        beta = xx @ ddpa
        # beta = XX * RRa;
        beta[i] = 0
        # beta(i)=0; % this remove the effects of XX(i,:)
        w[i, :] = subdata[i, :] - (beta.T @ subdata)
    # ret = torch.diag(torch.diag(ddp / dim1data))
    # Rw=diag(diag(w*w'/N));
    hold2 = torch.matmul(w, w.conj().t())
    ret = torch.diag(torch.diagonal(hold2))
    w = w.to(dtype=torch.float)
    ret = ret.to(dtype=torch.float)
    return w, ret


def sure_thresh(signal: torch.Tensor):
    """
    This function find the threshold value adapted to the given signal using a modified rule
    based on SURE for a soft threshold estimator.

    Parameters
    ----------
    signal : torch.Tensor
        the input for which to find the threshold

    Returns
    -------
    threshold
    """
    # based on MATLAB's: thselect function with  `rigsure` option (adaptive threshold selection
    # using principle of Stein's Unbiased Risk Estimate.)
    if signal.ndim:
        signal = signal.unsqueeze(1)

    dev = signal.device
    n, m = signal.shape
    sx = torch.sort(torch.abs(signal), dim=0)[0].T
    sx2 = sx ** 2
    hold = (n - 2 * torch.arange(1, n + 1, device=dev)).T
    n1 = hold.repeat(1, m)
    hold = torch.arange(n - 1, -1, -1, device=dev)
    n2 = hold.T.repeat(1, m)
    if sx2.shape[1] >= 1:
        cs1 = torch.cumsum(sx2, dim=0)
    else:
        cs1 = sx2
    risks = (n1 + cs1 + n2 * sx2) / n
    _, best_min = torch.min(risks, 1)
    thr = sx[0, best_min].item()
    return thr


def sure_soft_modified_lr2(x: torch.Tensor, tuning_interval=None):
    """
    This function was adapted from a MATLAB directory, however it is currently unused.

    This will apply a soft threshold and calculate Stein's unbiased risk estimator. The current
    recommendation is to use `sure_thresh` instead.

    Parameters
    ----------
    x : torch.Tensor
        input signal for which to calculate the threshold for
    tuning_interval : torch.Tensor, optional
        the search interval for selecting the optimum tuning parameter

    Returns
    -------
    sure_threshold : torch.Tensor
        the value of the SURE with soft thresholding
    h_opt : torch.Tensor
        The optimum tuning parameter
    tuning_interval : torch.Tensor
        Search interval for selecting the optimum tuning parameter
    min_sure : torch.Tensor
        Min value of SURE
    """
    N = x.shape[0]
    if tuning_interval is None:
        n = 15
        t_max = torch.sqrt(torch.log(torch.tensor(n, device=x.device)))
        tuning_interval = torch.linspace(0, t_max.item(), n)

    n = len(tuning_interval)
    x = x.clone()
    x = x.repeat(n, 1).T
    t = tuning_interval.repeat(N, 1)
    abv_zero = (x.abs() - t) > 0

    x_t = x ** 2 - t ** 2
    x_t, _ = torch.max(x_t, dim=0)
    sure1 = torch.sum(2 * abv_zero - x_t, dim=0)
    min_sure = torch.min(sure1)
    min_idx = torch.argmin(sure1)
    h_opt = tuning_interval[min_idx]
    return sure1, h_opt, tuning_interval, min_sure


def soft_threshold(x: torch.Tensor, threshold):
    """
    Calculate the soft threshold of an input

    Parameters
    ----------
    x: torch.Tensor
        input data
    threshold: int, float, torch.Tensor
        threshold to test against

    Returns
    -------
    torch.Tensor with the soft threshold result
    """
    hld = torch.abs(x) - threshold
    y = torch.where(hld > 0, hld, torch.tensor(0.0))
    y = y / (y + threshold) * x
    return y


<<<<<<< HEAD
def symmetric_pad(img, n):
    """
    Replacement for 2D symmetric padding in torch (not in function space)
    """
    # img_pad = np.pad(img, ((N, N), (N, N)), 'symmetric')
    padded = pad(img, (n, n, n, n), "constant", 0.0)
    for i in range(n):  # dim 1 (reflect the cols first -> taste)
        padded[:, 0 + i] = padded[:, 2 * n - i - 1]
        # n == 4
        # 0 -> 7, 1 -> 6, 2 -> 5, 3 -> 4, break
        padded[:, -1 - (0 + i)] = padded[:, -2 * n + i]
        # n == 4
        # -1 -> -8, -2 -> -7, -3 -> -6, -4 -> -5, break
    for i in range(n):
        padded[0 + i] = padded[2 * n - i - 1]
        padded[-1 - (0 + i)] = padded[-2 * n + i]
    return padded


def vectorize(x):
    return torch.reshape(x, (1, x.numel()))


=======
>>>>>>> 0ac8ee37
def vertical_difference(x: torch.Tensor, n: int = 1):
    """
    Find the row differences in x. This will return a torch.Tensor of the same shape as `x`
    with the requisite number of zeros added to the end (`n`).

    Parameters
    ----------
    x: torch.Tensor
        input tensor
    n: int
        the number of rows between each row for which to calculate the diff

    Returns
    -------
    torch.Tensor with the column differences. This result is the same size as `x`.
    """
    y = torch.zeros_like(x)
    ret = x
    for _ in range(n):
        # torch.diff does the *last* axis but matlab diff
        #       does it on the *first* non-1 dimension
        ret = torch.diff(ret, dim=0)
    y[: ret.shape[0]] = ret
    return y


def vertical_difference_transpose(x: torch.Tensor):
    """
    Find the row differences in x for a vector, with extra flavor.

    Parameters
    ----------
    x : torch.Tensor

    Returns
    -------
    TODO: examples and characterize output of this function, also more specific up top
    """
    u0 = (-1.0 * x[0]).unsqueeze(0)
    u1 = (-1.0 * torch.diff(x, dim=0))[:-1]
    u2 = (x[-2]).unsqueeze(0)
    ret = torch.cat([u0, u1, u2], dim=0)
    return ret<|MERGE_RESOLUTION|>--- conflicted
+++ resolved
@@ -7,11 +7,7 @@
     "estimate_hyperspectral_noise",
     "soft_threshold",
     "sure_soft_modified_lr2",
-<<<<<<< HEAD
     "symmetric_pad",
-    "vectorize",
-=======
->>>>>>> 0ac8ee37
     "vertical_difference",
     "vertical_difference_transpose",
 ]
@@ -202,7 +198,6 @@
     return y
 
 
-<<<<<<< HEAD
 def symmetric_pad(img, n):
     """
     Replacement for 2D symmetric padding in torch (not in function space)
@@ -222,12 +217,6 @@
     return padded
 
 
-def vectorize(x):
-    return torch.reshape(x, (1, x.numel()))
-
-
-=======
->>>>>>> 0ac8ee37
 def vertical_difference(x: torch.Tensor, n: int = 1):
     """
     Find the row differences in x. This will return a torch.Tensor of the same shape as `x`
