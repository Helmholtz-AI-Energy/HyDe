--- conflicted
+++ resolved
@@ -1,11 +1,4 @@
-<<<<<<< HEAD
-import matplotlib.pyplot as plt
 import torch
-
-from . import dwt3d, utils
-=======
-import torch
->>>>>>> a9b37e81
 
 from . import dwt3d, utils
 
