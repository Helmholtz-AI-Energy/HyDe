"""MemNet"""
import torch
import torch.nn as nn

from ... import transform_domain, lowlevel


class MemNet(nn.Module):
    def __init__(
        self, in_channels, channels, num_memblock, num_resblock, conv3d=False, hyres=False
    ):
        super(MemNet, self).__init__()
        if conv3d:
            in_channels = 1
        self.feature_extractor = BNReLUConv(in_channels, channels, conv3d=conv3d)
        self.reconstructor = BNReLUConv(channels, in_channels, conv3d=conv3d)
        self.dense_memory = nn.ModuleList(
            [MemoryBlock(channels, num_resblock, i + 1, conv3d=conv3d) for i in range(num_memblock)]
        )
        self.freeze_bn = True
        self.freeze_bn_affine = True
        self.conv3d = conv3d
        self.hyres = transform_domain.HyRes()

    def forward(self, x):
        squeezed = False
        if x.ndim == 5 and not self.conv3d:
            squeezed = True
            x = x.squeeze(1)
            squeezed = True

        # with torch.no_grad()
        # current shape: [batch, band, h, w]
<<<<<<< HEAD
        # with torch.no_grad():
        # self.hyres = transform_domain.HyRes()
        for b in range(x.shape[0]):
            i = x[b].squeeze().permute((1, 2, 0))
            ret = self.hyres(i).permute((2, 0, 1))
            nz = torch.nonzero(torch.isnan(ret))
            if nz.shape[0] == 0:
                x[b] = ret
            else:
                # ret[torch.isnan(ret)] = 0
                ret = torch.nan_to_num(ret, nan=0, posinf=1, neginf=0)
                x[b] = ret
            # print(nz)
            nz = torch.nonzero(torch.isnan(x[b]))
            if nz.shape[0] > 0:
                print(b, torch.nonzero(torch.isnan(x[b])))
                raise RuntimeError("nans!")
=======
        with torch.no_grad():
        #self.hyres = transform_domain.HyRes()
            for b in range(x.shape[0]):
                i = x[b].squeeze().permute((1, 2, 0))
                #print('b', i.min(), i.max())
                ret = self.hyres(i).permute((2, 0, 1))
                #print(ret.min(), ret.max())
                nz = torch.nonzero(torch.isnan(ret))
                #if nz.shape[0] > 0:
                #    #print(ret)
                #    raise RuntimeError('nans :(')
                #ret = torch.nan_to_num(ret, nan=0, posinf=1, neginf=0)
                #print(ret.min(), ret.max())
                if self.conv3d:
                    ret = ret.unsqueeze(0)
                x[b] = ret

            # TODO: normalize here
            #print(x.min(), x.max())
            #x, consts = lowlevel.utils.normalize(x, by_band=True, band_dim=-3)
            #print(x.min(), x.max())
            #print(torch.nonzero(torch.isnan(x)).shape)
>>>>>>> 8c14596e
        residual = x
        out = self.feature_extractor(x)
        ys = [out]
        for memory_block in self.dense_memory:
            out = memory_block(out, ys)
        out = self.reconstructor(out)

        out = out + residual
<<<<<<< HEAD
        if squeezed:
            out = out.unsqueeze(1)
=======
        #with torch.no_grad():
        #out = lowlevel.utils.undo_normalize(out, **consts, by_band=True, band_dim=-3)
        #print(torch.nonzero(torch.isnan(out)).shape)
>>>>>>> 8c14596e
        return out


class MemoryBlock(nn.Module):
    """Note: num_memblock denotes the number of MemoryBlock currently"""

    def __init__(self, channels, num_resblock, num_memblock, conv3d=False):
        super(MemoryBlock, self).__init__()
        self.recursive_unit = nn.ModuleList(
            [ResidualBlock(channels, conv3d=conv3d) for _ in range(num_resblock)]
        )
        self.gate_unit = BNReLUConv(
            (num_resblock + num_memblock) * channels, channels, 1, 1, 0, conv3d=conv3d
        )

    def forward(self, x, ys):
        """ys is a list which contains long-term memory coming from previous memory block
        xs denotes the short-term memory coming from recursive unit
        """
        xs = []
        for layer in self.recursive_unit:
            x = layer(x)
            xs.append(x)

        gate_out = self.gate_unit(torch.cat(xs + ys, 1))
        ys.append(gate_out)
        return gate_out


class ResidualBlock(torch.nn.Module):
    """ResidualBlock
    introduced in: https://arxiv.org/abs/1512.03385
    x - Relu - Conv - Relu - Conv - x
    """

    def __init__(self, channels, k=3, s=1, p=1, conv3d=False):
        super(ResidualBlock, self).__init__()
        self.relu_conv1 = BNReLUConv(channels, channels, k, s, p, conv3d=conv3d)
        self.relu_conv2 = BNReLUConv(channels, channels, k, s, p, conv3d=conv3d)

    def forward(self, x):
        residual = x
        out = self.relu_conv1(x)
        out = self.relu_conv2(out)
        out = out + residual
        return out


class BNReLUConv(nn.Sequential):
    def __init__(self, in_channels, channels, k=3, s=1, p=1, inplace=True, conv3d=False):
        super(BNReLUConv, self).__init__()
        if not conv3d:
            self.add_module("bn", nn.BatchNorm2d(in_channels))
            self.add_module("relu", nn.ReLU(inplace=inplace))
            self.add_module("conv", nn.Conv2d(in_channels, channels, k, s, p, bias=False))
        else:
            self.add_module("bn", nn.BatchNorm3d(in_channels))
            self.add_module("relu", nn.ReLU(inplace=inplace))
            self.add_module("conv", nn.Conv3d(in_channels, channels, k, s, p, bias=False))<|MERGE_RESOLUTION|>--- conflicted
+++ resolved
@@ -2,7 +2,7 @@
 import torch
 import torch.nn as nn
 
-from ... import transform_domain, lowlevel
+from ... import lowlevel, transform_domain
 
 
 class MemNet(nn.Module):
@@ -25,54 +25,26 @@
     def forward(self, x):
         squeezed = False
         if x.ndim == 5 and not self.conv3d:
-            squeezed = True
             x = x.squeeze(1)
             squeezed = True
 
         # with torch.no_grad()
         # current shape: [batch, band, h, w]
-<<<<<<< HEAD
         # with torch.no_grad():
-        # self.hyres = transform_domain.HyRes()
-        for b in range(x.shape[0]):
-            i = x[b].squeeze().permute((1, 2, 0))
-            ret = self.hyres(i).permute((2, 0, 1))
-            nz = torch.nonzero(torch.isnan(ret))
-            if nz.shape[0] == 0:
-                x[b] = ret
-            else:
-                # ret[torch.isnan(ret)] = 0
-                ret = torch.nan_to_num(ret, nan=0, posinf=1, neginf=0)
-                x[b] = ret
-            # print(nz)
-            nz = torch.nonzero(torch.isnan(x[b]))
-            if nz.shape[0] > 0:
-                print(b, torch.nonzero(torch.isnan(x[b])))
-                raise RuntimeError("nans!")
-=======
-        with torch.no_grad():
-        #self.hyres = transform_domain.HyRes()
-            for b in range(x.shape[0]):
-                i = x[b].squeeze().permute((1, 2, 0))
-                #print('b', i.min(), i.max())
-                ret = self.hyres(i).permute((2, 0, 1))
-                #print(ret.min(), ret.max())
-                nz = torch.nonzero(torch.isnan(ret))
-                #if nz.shape[0] > 0:
-                #    #print(ret)
-                #    raise RuntimeError('nans :(')
-                #ret = torch.nan_to_num(ret, nan=0, posinf=1, neginf=0)
-                #print(ret.min(), ret.max())
-                if self.conv3d:
-                    ret = ret.unsqueeze(0)
-                x[b] = ret
-
-            # TODO: normalize here
-            #print(x.min(), x.max())
-            #x, consts = lowlevel.utils.normalize(x, by_band=True, band_dim=-3)
-            #print(x.min(), x.max())
-            #print(torch.nonzero(torch.isnan(x)).shape)
->>>>>>> 8c14596e
+        # for b in range(x.shape[0]):
+        #     i = x[b].squeeze().permute((1, 2, 0))
+        #     #print('b', i.min(), i.max())
+        #     ret = self.hyres(i).permute((2, 0, 1))
+        #     #print(ret.min(), ret.max())
+        #     # nz = torch.nonzero(torch.isnan(ret))
+        #     #if nz.shape[0] > 0:
+        #     #    #print(ret)
+        #     #    raise RuntimeError('nans :(')
+        #     #ret = torch.nan_to_num(ret, nan=0, posinf=1, neginf=0)
+        #     #print(ret.min(), ret.max())
+        #     # if self.conv3d:
+        #     #     ret = ret.unsqueeze(0)
+        #     x[b] = ret
         residual = x
         out = self.feature_extractor(x)
         ys = [out]
@@ -81,14 +53,8 @@
         out = self.reconstructor(out)
 
         out = out + residual
-<<<<<<< HEAD
         if squeezed:
             out = out.unsqueeze(1)
-=======
-        #with torch.no_grad():
-        #out = lowlevel.utils.undo_normalize(out, **consts, by_band=True, band_dim=-3)
-        #print(torch.nonzero(torch.isnan(out)).shape)
->>>>>>> 8c14596e
         return out
 
 
