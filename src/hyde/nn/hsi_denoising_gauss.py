--- conflicted
+++ resolved
@@ -269,11 +269,7 @@
             # best_val_psnr < psnr or best_val_psnr > ls:
             logger.info("Saving current network...")
             model_latest_path = os.path.join(
-<<<<<<< HEAD
-                cla.save_dir, prefix, f"small_batch_seeded_20-30db_noise_{cla.loss}.pth"
-=======
                 cla.save_dir, prefix, f"sm_crop_seeded_inc_db_{cla.loss}.pth"
->>>>>>> cc480819
             )
             training_utils.save_checkpoint(
                 cla, epoch, net, optimizer, model_out_path=model_latest_path
