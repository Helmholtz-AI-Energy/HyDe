--- conflicted
+++ resolved
@@ -109,11 +109,7 @@
 [flake8]
 # Some sane defaults for the code style checker flake8
 max_line_length = 100
-<<<<<<< HEAD
-extend_ignore = E203, W503, F401, F403
-=======
-ignore = E203, E402, W503, E501, F403, F401, W605
->>>>>>> 0ac8ee37
+ignore = E203, E402, W503, E501, F401, F403, W605
 # ^  Black-compatible
 #    E203 and W503 have edge cases handled by black
 exclude =
