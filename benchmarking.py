--- conflicted
+++ resolved
@@ -157,10 +157,10 @@
                 is2d = False
 
             if len(kwargs) > 0:
-                #dat_i = dat_i if not is2d else dat_i[:, :, :31]#.contiguous()
+                # dat_i = dat_i if not is2d else dat_i[:, :, :31]#.contiguous()
                 res = method_call(dat_i, **kwargs)
             else:
-                #dat_i = dat_i if not is2d else dat_i[:, :, :31]#.contiguous()
+                # dat_i = dat_i if not is2d else dat_i[:, :, :31]#.contiguous()
                 res = method_call(dat_i)
 
             # pr.disable()
@@ -226,7 +226,6 @@
 
 
 if __name__ == "__main__":
-<<<<<<< HEAD
     # import os
     #
     # print(os.sched_getaffinity(0))
@@ -237,6 +236,10 @@
     # cla = hyde.nn.parsers.benchmark_parser(parser)
     # print(cla)
     # logger.info(cla)
+    #
+    # pd.set_option('display.max_rows', 500)
+    # pd.set_option('display.max_columns', 500)
+    # pd.set_option('display.width', 1000)
     # # generate_noisy_images(base_image="/mnt/ssd/hyde/houston.mat", save_loc="/mnt/ssd/hyde/")
     # benchmark(
     #     file_loc=cla.data_dir,
@@ -245,30 +248,7 @@
     #     output=cla.output_dir,
     #     original=cla.original_image,
     # )
-=======
-    import os
-
-    print(os.sched_getaffinity(0))
-    torch.set_num_threads(24)
-    print(torch.__config__.parallel_info())
-
-    parser = argparse.ArgumentParser(description="HyDe Benchmarking")
-    cla = hyde.nn.parsers.benchmark_parser(parser)
-    print(cla)
-    logger.info(cla)
-
-    pd.set_option('display.max_rows', 500)
-    pd.set_option('display.max_columns', 500)
-    pd.set_option('display.width', 1000)
-    # generate_noisy_images(base_image="/mnt/ssd/hyde/houston.mat", save_loc="/mnt/ssd/hyde/")
-    benchmark(
-        file_loc=cla.data_dir,
-        method=cla.method,
-        device=cla.device,
-        output=cla.output_dir,
-        original=cla.original_image,
-    )
->>>>>>> a5946018
+
     # for method in gaussian_noise_removers_args:
     for method in nn_noise_removers:
         print(method)
