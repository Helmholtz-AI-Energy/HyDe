--- conflicted
+++ resolved
@@ -118,9 +118,8 @@
 
     # print(og)
 
-    #import cProfile, pstats, io
-    #from pstats import SortKey
-
+    # import cProfile, pstats, io
+    # from pstats import SortKey
 
     original_im = torch.from_numpy(og.astype(np.float32)).to(device=device)
     # out_df = pd.DataFrame(columns=["noise", "method", "device", "psnr", "sam", "time"])
@@ -166,7 +165,7 @@
 
             if isinstance(res, tuple):
                 res = res[0]
-            
+
             psnr = hyde.peak_snr(res, original_im)
             # print((original_im).mean(-1))
             sam = hyde.sam(res, original_im).mean()
@@ -176,13 +175,6 @@
             print(f"file: {fil} time: {t1}, psnr: {psnr}, sam: {sam}")
             gc.collect()
             torch.cuda.empty_cache()
-<<<<<<< HEAD
-            # if c == 1:
-            #     break
-=======
-            #if c == 1:
-            #    break
->>>>>>> 64c174bf
 
         times = np.array(times)
         psnrs = np.array(psnrs)
@@ -228,10 +220,10 @@
 
 if __name__ == "__main__":
     import os
+
     print(os.sched_getaffinity(0))
     torch.set_num_threads(24)
     print(torch.__config__.parallel_info())
-
 
     parser = argparse.ArgumentParser(description="HyDe Benchmarking")
     cla = hyde.nn.parsers.benchmark_parser(parser)
