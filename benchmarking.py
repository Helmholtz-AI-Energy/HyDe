--- conflicted
+++ resolved
@@ -239,15 +239,8 @@
     pd.set_option("display.max_rows", 500)
     pd.set_option("display.max_columns", 500)
     pd.set_option("display.width", 1000)
-<<<<<<< HEAD
-    #generate_noisy_images(base_image="/mnt/ssd/hyde/houston.mat", save_loc="/mnt/ssd/hyde/")
-
-    #generate_noisy_images(base_image=cla.original_image, save_loc=cla.data_dir)
-=======
     # generate_noisy_images(base_image="/mnt/ssd/hyde/houston.mat", save_loc="/mnt/ssd/hyde/")
-
     # generate_noisy_images(base_image=cla.original_image, save_loc=cla.data_dir)
->>>>>>> e840de0e
     benchmark(
         file_loc=cla.data_dir,
         method=cla.method,
