import argparse
import random
from pathlib import Path

import numpy as np
import scipy.io as sio
import torch

import hyde
from hyde import logging

# from torchvision.transforms import Compose
from hyde.nn.datasets.transforms import (  # AddNoiseDeadline,; AddNoiseImpulse,; AddNoiseNonIIDdB,; AddNoiseStripe,; RandChoice,
    AddGaussianNoise,
    GaussianSNRLevel,
)

logger = logging.get_logger()

import gc
import time

import pandas as pd

# function to generate the noisy images


def generate_noisy_images(base_image, save_loc, noise_type="gaussian"):
    base_image = Path(base_image)
    save_loc = Path(save_loc)
    if noise_type == "gaussian":
        noise_levels = (20, 30, 40)
        transform = GaussianSNRLevel
        kwargs = {}
        # kwargs = {"scale_factor": 255.0 / 65517.0}  # houston dataset is int16
    else:
        raise NotImplementedError("implement mixed/complex noise cases")

    input = sio.loadmat(base_image)
    imp_clean = input["houston"].reshape(input["houston"].shape, order="C").astype(np.float32)
    # print(imp_clean.max())
    # print(imp_clean.reshape((imp_clean.shape[0]*imp_clean.shape[1], imp_clean.shape[2])).max(0))
    imp_torch = torch.from_numpy(imp_clean)

    torch.manual_seed(42)
    torch.cuda.manual_seed(42)
    np.random.seed(42)
    random.seed(42)

    for nl in noise_levels:
        sv_folder = save_loc / str(nl)
        sv_folder.mkdir(exist_ok=True)
        tfm = transform(nl, **kwargs)
        print(sv_folder)
        for i in range(15):
            print(nl, i)
            lp_img = tfm(imp_torch)
            mdic = {"houston": lp_img.numpy(), "label": nl}
            sio.savemat(sv_folder / f"{i}.mat", mdic)


gaussian_noise_removers_args = {
    "WSRRR": {"rank": 10},
    "HyMiNoR": {"lam": 10.0, "iterations": 50},
    "FORPDN_SURE": {
        "s_int_st": torch.tensor([0, 0, 0, 0]),
        "s_int_step": torch.tensor([0.001, 0.01, 0.1, 1]),
        "s_int_end": torch.tensor([0.01, 0.1, 1, 10]),
        "domain": "wavelet",
        "scale": True,
        "scale_const": 255,
        "wavelet_level": 6,
    },
    "HyRes": {},
    "OTVCA": {"features": 6, "num_itt": 10, "lam": 0.01},
    "FastHyDe": {"noise_type": "additive", "iid": True, "k_subspace": 10, "normalize": True},
    "L1HyMixDe": {
        "k_subspace": 8,
        "p": 0.1,
        "max_iter": 10,  # 40
        "normalize": True,
    },
    "nn": {"band_dim": -1, "normalize": True, "permute": True},
}

nn_noise_removers = {
    "qrnn3d": "pretrained-models/qrnn3d/new-noise-gaussian-bs4x4-l2.pth",  # hyde-bs16-blindinc-gaussian-qrnn3d-l2.pth",
    "qrnn2d": "pretrained-models/qrnn2d/new-noise-gaussian-bs4x4-l2.pth",  # hyde-bs16-blindinc-gaussian-qrnn2d-l2.pth",
    "memnet": "pretrained-models/memnet/new-noise-gaussian-bs4x4-l2.pth",  # hyde-bs16-blindinc-gaussian-memnet-l2.pth",
    "memnet3d": "pretrained-models/memnet3d/new-noise-gaussian-bs4x4-l2.pth",  # hyde-bs16-blindinc-gaussian-memnet3d-l2",
    "denet": "pretrained-models/denet/new-noise-gaussian-bs4x4-l2.pth",  # hyde-bs16-blindinc-gaussian-denet-l2.pth",
    "denet3d": "pretrained-models/denet3d/new-noise-gaussian-bs4x4-l2.pth",  # hyde-bs16-blindinc-gaussian-denet3d-l2.pth",
    "memnet_hyres": "pretrained-models/memnet_hyres/new-noise-gaussian-bs4x4-l2.pth",
    # =======
    #     "qrnn3d": "pretrained-models/qrnn3d/hyde-bs16-blindinc-gaussian-qrnn3d-l2.pth",
    #     "qrnn2d": "pretrained-models/qrnn2d/hyde-bs16-blindinc-gaussian-qrnn2d-l2.pth",
    #     "memnet": "pretrained-models/memnet/hyde-bs16-blindinc-gaussian-memnet-l2.pth",
    #     "memnet3d": "pretrained-models/memnet3d/hyde-bs16-blindinc-gaussian-memnet3d-l2.pth",
    #     "denet": "pretrained-models/denet/hyde-bs16-blindinc-gaussian-denet-l2.pth",
    #     "denet3d": "pretrained-models/denet3d/hyde-bs16-blindinc-gaussian-denet3d-l2.pth",
    "is2d": ["denet", "memnet", "memnet_hyres"],
}

# out_df -> cols = [method, 20dB, 30dB, 40dB]


def benchmark(file_loc, method, device, output, original):
    # TODO: get the method, noise_level, and device from command line args
    # method_results = {20: [], 30: [], 40: []}
    if method not in nn_noise_removers:
        nn = False
        method_call = getattr(hyde, method)()
    else:
        # is2d = method in nn_noise_removers["2d-models"]
        is2d = method in nn_noise_removers["is2d"]
        method_call = hyde.NNInference(
            arch=method,
            pretrained_file=nn_noise_removers[method],
            band_window=10,
            window_shape=256,
        )
        # is2d = method in nn_noise_removers["is2d"]

        # if method in ["qrnn3d", "qrnn2d", "memnet3d", "denet3d"]:
        #     method_call = hyde.NNInference(
        #         arch=method, pretrained_file=nn_noise_removers[method], band_window=5,
        #     )
        # else:
        #     method_call = hyde.NNInference(arch=method, pretrained_file=nn_noise_removers[method])
        nn = True
    # TODO: load and update the pandas dict with the results
    output = Path(output)
    og = sio.loadmat(original)["houston"]
    og = og.reshape(og.shape)

    original_im = torch.from_numpy(og.astype(np.float32)).to(device=device)
    out_df = None

    for noise in [20, 30, 40]:
        # todo: see if the file exists
        working_dir = Path(file_loc) / str(noise)
        psnrs, sads, times, mems, snrs = [], [], [], [], []
        for c, fil in enumerate(working_dir.iterdir()):  # data loading and method for each file
            torch.cuda.reset_peak_memory_stats()
            print(c, fil)
            # 1. load data + convert to torch
            dat_i = sio.loadmat(fil)
            dat_i = dat_i["houston"]
            dat_i = torch.from_numpy(dat_i).to(device=device, dtype=torch.float).contiguous()
            # 2. start timer
            t0 = time.perf_counter()

            if nn:
                kwargs = gaussian_noise_removers_args["nn"]
                if is2d:
                    dat_i = dat_i.squeeze(1)
            else:
                kwargs = gaussian_noise_removers_args[method]

            if len(kwargs) > 0:
                # dat_i = dat_i if not is2d else dat_i[:, :, :31]#.contiguous()
                res = method_call(dat_i, **kwargs)
            else:
                # dat_i = dat_i if not is2d else dat_i[:, :, :31]#.contiguous()
                res = method_call(dat_i)

            t1 = time.perf_counter() - t0
            mems.append(torch.cuda.max_memory_allocated())
            if isinstance(res, tuple):
                res = res[0]

            psnr = hyde.peak_snr(res, original_im)
            snr, _ = hyde.snr(res, original_im)
            sam = hyde.sam(res, original_im).mean()
            times.append(t1)
            psnrs.append(psnr.item())
            sads.append(sam.item())
            snrs.append(snr.item())

            print(f"file: {fil} time: {t1}, psnr: {psnr}, sam: {sam}, snr: {snr}")

        times = np.array(times)
        psnrs = np.array(psnrs)
        sads = np.array(sads)
        snrs = np.array(snrs)
        mem = np.array(mems)

        tsorted = times.argsort()
        good_idxs = tsorted  # [1:-1]

        times = times[good_idxs]
        psnrs = psnrs[good_idxs]
        #<<<<<<< HEAD
        sads = sads[good_idxs]
        #=======
        #>>>>>>> 750247ccf405456e51bdd9bbf3a99fd351d3d861
        snrs = snrs[good_idxs]
        mem = mem[good_idxs]

        pd_dict = {
            "noise": noise,
            "method": method,
            "device": device,
            "psnr": psnrs.mean(),
            "snr": snrs.mean(),
            "sam": sads.mean(),
            "time": times.mean(),
            "memory": mem.mean(),
        }
        # save the results
        ret_df = pd.DataFrame(pd_dict, index=[0], columns=list(pd_dict.keys()))
        if out_df is None:
            out_df = pd.DataFrame(pd_dict, index=[0], columns=list(pd_dict.keys()))
        else:
            out_df = pd.concat([out_df, ret_df], ignore_index=True, axis=0)
        # print(out_df)

    # print(ret_df)
    noise_out = output / "python-benchmarks-new2.csv"
    if not noise_out.exists():
        out_df.to_csv(noise_out, index=False)
        print(out_df)
    else:
        # load the existing DF and append to the bottom of it
        existing = pd.read_csv(noise_out)
        new = pd.concat([existing, out_df], ignore_index=True, axis=0)
        new.to_csv(noise_out, index=False)
        print(new)


def load_n_calc_snr(original, directory, method="fasthyde"):
    print(method)
    for noise in [20, 30, 40]:
        # working_dir = Path(file_loc) / str(noise)
        psnrs, sads, snrs = [], [], []
        # for c, fil in enumerate(working_dir.iterdir()):  # data loading and method for each file
        for c in range(15):
            torch.cuda.reset_peak_memory_stats()
            # 1. load data + convert to torch
<<<<<<< HEAD
            mat = Path(directory) / f"{method}-denoised-{noise}-{c}.mat"
            res = torch.tensor(sio.loadmat(mat)["restored"], dtype=torch.float)
=======
            mat = Path(directory) / f"{method}-denoised-nonorm-{noise}-{c}.mat"
            res = sio.loadmat(mat)["restored"]
>>>>>>> 01ae33a4

            psnr = hyde.peak_snr(res, original)
            snr, _ = hyde.snr(res, original)
            sam = hyde.sam(res, original).mean()
            psnrs.append(psnr.item())
            sads.append(sam.item())
            snrs.append(snr.item())

        psnrs = np.array(psnrs)
        sads = np.array(sads)
        snrs = np.array(snrs)

        pd_dict = {
            "noise": noise,
            "method": method,
            "psnr": psnrs.mean(),
            "snr": snrs.mean(),
            "sam": sads.mean(),
        }
        # save the results
        ret_df = pd.DataFrame(pd_dict, index=[0], columns=list(pd_dict.keys()))
        print(noise)
        print(ret_df)


if __name__ == "__main__":
#<<<<<<< HEAD
#    import os

    #print(os.sched_getaffinity(0))
    #torch.set_num_threads(24)
    #print(torch.__config__.parallel_info())

    #parser = argparse.ArgumentParser(description="HyDe Benchmarking")
    #cla = hyde.nn.parsers.benchmark_parser(parser)
    #print(cla)
    #logger.info(cla)

    #pd.set_option("display.max_rows", 500)
    #pd.set_option("display.max_columns", 500)
    #pd.set_option("display.width", 1000)
    # generate_noisy_images(base_image="/mnt/ssd/hyde/houston.mat", save_loc="/mnt/ssd/hyde/")
    # generate_noisy_images(base_image=cla.original_image, save_loc=cla.data_dir)
    #benchmark(
    #    file_loc=cla.data_dir,
    #    method=cla.method,
    #    device=cla.device,
    #    output=cla.output_dir,
    #    original=cla.original_image,
    #)

    # # for method in gaussian_noise_removers_args:
    # for method in nn_noise_removers:
    #     print(method)
    #     benchmark(
    #         "/mnt/ssd/hyde/",
    #         method=method,
    #         device="cuda",
    #         output="/mnt/ssd/hyde/",
    #         original="/mnt/ssd/hyde/houston.mat",
    #     )

    methods = {
<<<<<<< HEAD
        #"hyres": "/hkfs/work/workspace/scratch/qv2382-hyde2/matlab-stuff/hyminor",
        #"hyminor": "/hkfs/work/workspace/scratch/qv2382-hyde2/matlab-stuff/hyminor",
        #"wsrrr": "/hkfs/work/workspace/scratch/qv2382-hyde2/matlab-stuff/hyminor",
        #"otvca": "/hkfs/work/workspace/scratch/qv2382-hyde2/matlab-stuff/otvca",
        "fosrpdn": "/hkfs/work/workspace/scratch/qv2382-hyde2/matlab-stuff/forpdn",
        "fasthyde": "/hkfs/work/workspace/scratch/qv2382-hyde2/matlab-stuff/fasthyde/Demo_FastHyDe_FastHyIn/finished/",
        "l1hymixde": "/hkfs/work/workspace/scratch/qv2382-hyde2/matlab-stuff/lyhymixde/L1HyMixDe/old-results/",
=======
        # "hyres": "/hkfs/work/workspace/scratch/qv2382-hyde2/matlab-stuff/hyminor",
        # "hyminor": "/hkfs/work/workspace/scratch/qv2382-hyde2/matlab-stuff/hyminor",
        # "wsrrr": "/hkfs/work/workspace/scratch/qv2382-hyde2/matlab-stuff/hyminor",
        # "otvca": "/hkfs/work/workspace/scratch/qv2382-hyde2/matlab-stuff/otvca",
        # "fosrpdn": "/hkfs/work/workspace/scratch/qv2382-hyde2/matlab-stuff/forpdn",
        "fasthyde": "/hkfs/work/workspace/scratch/qv2382-hyde2/matlab-stuff/fasthyde/Demo_FastHyDe_FastHyIn/",
        "l1hymixde": "/hkfs/work/workspace/scratch/qv2382-hyde2/matlab-stuff/lyhymixde/L1HyMixDe/",
>>>>>>> 01ae33a4
    }
    print('loading og')
    og = sio.loadmat("/hkfs/work/workspace/scratch/qv2382-hyde2/benchmark-data/houston.mat")[
        "houston"
    ]
    og = og.reshape(og.shape)

    original_im = torch.from_numpy(og.astype(np.float32))

    for method in methods:
        load_n_calc_snr(original=original_im, directory=methods[method], method=method)
#     # Convert matlab results
#
#     times = [    1.8486,    1.8469,    1.8500,    1.8481,    1.8501,    1.8473,    1.8482,
#     1.8479,    1.8484,    1.8465,    1.8511,    1.8500   , 1.8487,    1.8475,
#     1.8498
# ]8,   30.8920,   30.8682,   30.8568,   30.8483,
#
#     psnrs = [   30.8542,   30.8584,   30.850   30.8527,   30.8592,   30.8532   ,30.8574,   30.8446   ,30.8535,   30.8554,
#    30.8670
# ]
#     sads = [    0.2276    ,0.2274,    0.2273,    0.2271,    0.2283,    0.2274,    0.2277,
#     0.2279,    0.2284    ,0.2283  ,  0.2278,    0.2271  ,  0.2284,    0.2275,
#     0.2275
# ]
#
#     times = np.array(times) * 10**3
#     psnrs = np.array(psnrs)
#     sads = np.array(sads)
#     # mem = np.array(mems)
#
#     tsorted = times.argsort()
#     good_idxs = tsorted  # [1:-1]
#
#     times = times[good_idxs]
#     psnrs = psnrs[good_idxs]
#     sads = sads[good_idxs]
#     print("time\tpsnr\tsad")
#     print(f"{times.mean()}\t{psnrs.mean()}\t{sads.mean()}")<|MERGE_RESOLUTION|>--- conflicted
+++ resolved
@@ -235,16 +235,16 @@
         psnrs, sads, snrs = [], [], []
         # for c, fil in enumerate(working_dir.iterdir()):  # data loading and method for each file
         for c in range(15):
-            torch.cuda.reset_peak_memory_stats()
+            #torch.cuda.reset_peak_memory_stats()
             # 1. load data + convert to torch
-<<<<<<< HEAD
-            mat = Path(directory) / f"{method}-denoised-{noise}-{c}.mat"
+#<<<<<<< HEAD
+#            mat = Path(directory) / f"{method}-denoised-{noise}-{c}.mat"
+#            res = torch.tensor(sio.loadmat(mat)["restored"], dtype=torch.float)
+#=======
+            mat = Path(directory) / f"{method}-denoised-nonorm-{noise}-{c}.mat"
+            #res = sio.loadmat(mat)["restored"]
+#>>>>>>> 01ae33a41dfa31bf6aa52417ab9acdfeaa6d779f
             res = torch.tensor(sio.loadmat(mat)["restored"], dtype=torch.float)
-=======
-            mat = Path(directory) / f"{method}-denoised-nonorm-{noise}-{c}.mat"
-            res = sio.loadmat(mat)["restored"]
->>>>>>> 01ae33a4
-
             psnr = hyde.peak_snr(res, original)
             snr, _ = hyde.snr(res, original)
             sam = hyde.sam(res, original).mean()
@@ -307,23 +307,23 @@
     #     )
 
     methods = {
-<<<<<<< HEAD
+#<<<<<<< HEAD
         #"hyres": "/hkfs/work/workspace/scratch/qv2382-hyde2/matlab-stuff/hyminor",
         #"hyminor": "/hkfs/work/workspace/scratch/qv2382-hyde2/matlab-stuff/hyminor",
         #"wsrrr": "/hkfs/work/workspace/scratch/qv2382-hyde2/matlab-stuff/hyminor",
         #"otvca": "/hkfs/work/workspace/scratch/qv2382-hyde2/matlab-stuff/otvca",
-        "fosrpdn": "/hkfs/work/workspace/scratch/qv2382-hyde2/matlab-stuff/forpdn",
-        "fasthyde": "/hkfs/work/workspace/scratch/qv2382-hyde2/matlab-stuff/fasthyde/Demo_FastHyDe_FastHyIn/finished/",
-        "l1hymixde": "/hkfs/work/workspace/scratch/qv2382-hyde2/matlab-stuff/lyhymixde/L1HyMixDe/old-results/",
-=======
+#        "fosrpdn": "/hkfs/work/workspace/scratch/qv2382-hyde2/matlab-stuff/forpdn",
+#        "fasthyde": "/hkfs/work/workspace/scratch/qv2382-hyde2/matlab-stuff/fasthyde/Demo_FastHyDe_FastHyIn/finished/",
+#        "l1hymixde": "/hkfs/work/workspace/scratch/qv2382-hyde2/matlab-stuff/lyhymixde/L1HyMixDe/old-results/",
+#=======
         # "hyres": "/hkfs/work/workspace/scratch/qv2382-hyde2/matlab-stuff/hyminor",
         # "hyminor": "/hkfs/work/workspace/scratch/qv2382-hyde2/matlab-stuff/hyminor",
         # "wsrrr": "/hkfs/work/workspace/scratch/qv2382-hyde2/matlab-stuff/hyminor",
         # "otvca": "/hkfs/work/workspace/scratch/qv2382-hyde2/matlab-stuff/otvca",
         # "fosrpdn": "/hkfs/work/workspace/scratch/qv2382-hyde2/matlab-stuff/forpdn",
-        "fasthyde": "/hkfs/work/workspace/scratch/qv2382-hyde2/matlab-stuff/fasthyde/Demo_FastHyDe_FastHyIn/",
+        #"fasthyde": "/hkfs/work/workspace/scratch/qv2382-hyde2/matlab-stuff/fasthyde/Demo_FastHyDe_FastHyIn/",
         "l1hymixde": "/hkfs/work/workspace/scratch/qv2382-hyde2/matlab-stuff/lyhymixde/L1HyMixDe/",
->>>>>>> 01ae33a4
+#>>>>>>> 01ae33a41dfa31bf6aa52417ab9acdfeaa6d779f
     }
     print('loading og')
     og = sio.loadmat("/hkfs/work/workspace/scratch/qv2382-hyde2/benchmark-data/houston.mat")[
